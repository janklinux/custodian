# coding: utf-8

from __future__ import unicode_literals, division

from monty.os.path import zpath
import os
import time
import datetime
import operator
import shutil
import logging
from functools import reduce
from collections import Counter
import re

import numpy as np

from monty.dev import deprecated
from monty.serialization import loadfn

from custodian.custodian import ErrorHandler
from custodian.utils import backup
from pymatgen import Structure
from pymatgen.io.vasp.inputs import Poscar, VaspInput, Incar, Kpoints
from pymatgen.io.vasp.outputs import Vasprun, Oszicar, Outcar
from pymatgen.io.vasp.sets import MPScanRelaxSet
from pymatgen.transformations.standard_transformations import SupercellTransformation

from custodian.ansible.interpreter import Modder
from custodian.ansible.actions import FileActions
from custodian.vasp.interpreter import VaspModder

"""
This module implements specific error handlers for VASP runs. These handlers
tries to detect common errors in vasp runs and attempt to fix them on the fly
by modifying the input files.
"""

__author__ = (
    "Shyue Ping Ong, William Davidson Richards, Anubhav Jain, "
    "Wei Chen, Stephen Dacek"
)
__version__ = "0.1"
__maintainer__ = "Shyue Ping Ong"
__email__ = "ongsp@ucsd.edu"
__status__ = "Beta"
__date__ = "2/4/13"

VASP_BACKUP_FILES = {
    "INCAR",
    "KPOINTS",
    "POSCAR",
    "OUTCAR",
    "CONTCAR",
    "OSZICAR",
    "vasprun.xml",
    "vasp.out",
    "std_err.txt",
}


class VaspErrorHandler(ErrorHandler):
    """
    Master VaspErrorHandler class that handles a number of common errors
    that occur during VASP runs.
    """

    is_monitor = True

    error_msgs = {
        "tet": [
            "Tetrahedron method fails for NKPT<4",
            "Fatal error detecting k-mesh",
            "Fatal error: unable to match k-point",
            "Routine TETIRR needs special values",
            "Tetrahedron method fails (number of k-points < 4)",
        ],
        "inv_rot_mat": [
            "rotation matrix was not found (increase " "SYMPREC)"
        ],
        "brmix": ["BRMIX: very serious problems"],
        "subspacematrix": ["WARNING: Sub-Space-Matrix is not hermitian in " "DAV"],
        "tetirr": ["Routine TETIRR needs special values"],
        "incorrect_shift": ["Could not get correct shifts"],
        "real_optlay": ["REAL_OPTLAY: internal error", "REAL_OPT: internal ERROR"],
        "rspher": ["ERROR RSPHER"],
        "dentet": ["DENTET"],
        "too_few_bands": ["TOO FEW BANDS"],
        "triple_product": ["ERROR: the triple product of the basis vectors"],
        "rot_matrix": ["Found some non-integer element in rotation matrix"],
        "brions": ["BRIONS problems: POTIM should be increased"],
        "pricel": ["internal error in subroutine PRICEL"],
        "zpotrf": ["LAPACK: Routine ZPOTRF failed"],
        "amin": ["One of the lattice vectors is very long (>50 A), but AMIN"],
        "zbrent": ["ZBRENT: fatal internal in", "ZBRENT: fatal error in bracketing"],
        "pssyevx": ["ERROR in subspace rotation PSSYEVX"],
        "eddrmm": ["WARNING in EDDRMM: call to ZHEGV failed"],
        "edddav": ["Error EDDDAV: Call to ZHEGV failed"],
        "grad_not_orth": ["EDWAV: internal error, the gradient is not orthogonal"],
        "nicht_konv": ["ERROR: SBESSELITER : nicht konvergent"],
        "zheev": ["ERROR EDDIAG: Call to routine ZHEEV failed!"],
        "elf_kpar": ["ELF: KPAR>1 not implemented"],
        "elf_ncl": ["WARNING: ELF not implemented for non collinear case"],
        "rhosyg": ["RHOSYG"],
        "posmap": ["POSMAP internal error: symmetry equivalent atom not found"],
<<<<<<< HEAD
        "point_group": ["Error: point group operation missing"],
        "symprec_noise": ["determination of the symmetry of your systems shows a strong"]
=======
        "point_group": ["group operation missing"],
>>>>>>> 8202563a
    }

    def __init__(
        self,
        output_filename="vasp.out",
        natoms_large_cell=100,
        errors_subset_to_catch=None,
    ):
        """
        Initializes the handler with the output file to check.

        Args:
            output_filename (str): This is the file where the stdout for vasp
                is being redirected. The error messages that are checked are
                present in the stdout. Defaults to "vasp.out", which is the
                default redirect used by :class:`custodian.vasp.jobs.VaspJob`.
            natoms_large_cell (int): Number of atoms threshold to treat cell
                as large. Affects the correction of certain errors. Defaults to
                100.
            errors_subset_to_detect (list): A subset of errors to catch. The
                default is None, which means all supported errors are detected.
                Use this to only catch only a subset of supported errors.
                E.g., ["eddrrm", "zheev"] will only catch the eddrmm and zheev
                errors, and not others. If you wish to only excluded one or
                two of the errors, you can create this list by the following
                lines:

                ```
                subset = list(VaspErrorHandler.error_msgs.keys())
                subset.pop("eddrrm")

                handler = VaspErrorHandler(errors_subset_to_catch=subset)
                ```
        """
        self.output_filename = output_filename
        self.errors = set()
        self.error_count = Counter()
        # threshold of number of atoms to treat the cell as large.
        self.natoms_large_cell = natoms_large_cell
        self.errors_subset_to_catch = errors_subset_to_catch or list(
            VaspErrorHandler.error_msgs.keys()
        )
        self.logger = logging.getLogger(self.__class__.__name__)

    def check(self):
        incar = Incar.from_file("INCAR")
        self.errors = set()
        error_msgs = set()
        with open(self.output_filename, "r") as f:
            for line in f:
                l = line.strip()
                for err, msgs in VaspErrorHandler.error_msgs.items():
                    if err in self.errors_subset_to_catch:
                        for msg in msgs:
                            if l.find(msg) != -1:
                                # this checks if we want to run a charged
                                # computation (e.g., defects) if yes we don't
                                # want to kill it because there is a change in
                                # e-density (brmix error)
                                if err == "brmix" and "NELECT" in incar:
                                    continue
                                self.errors.add(err)
                                error_msgs.add(msg)
        for msg in error_msgs:
            self.logger.error(msg, extra={"incar": incar.as_dict()})
        return len(self.errors) > 0

    def correct(self):
        backup(VASP_BACKUP_FILES | {self.output_filename})
        actions = []
        vi = VaspInput.from_directory(".")

        if self.errors.intersection(["tet", "dentet"]):
            if vi["INCAR"].get("KSPACING"):
                # decrease KSPACING by 20% in each direction (approximately double no. of kpoints)
                actions.append(
                    {
                        "dict": "INCAR",
                        "action": {
                            "_set": {"KSPACING": vi["INCAR"].get("KSPACING") * 0.8}
                        },
                    }
                )
            else:
                actions.append(
                    {"dict": "INCAR", "action": {"_set": {"ISMEAR": 0, "SIGMA": 0.05}}}
                )

        if "inv_rot_mat" in self.errors:
            actions.append({"dict": "INCAR", "action": {"_set": {"SYMPREC": 1e-8}}})

        if "brmix" in self.errors:
            # If there is not a valid OUTCAR already, increment
            # error count to 1 to skip first fix
            if self.error_count["brmix"] == 0:
                try:
                    assert (
                        Outcar(zpath(os.path.join(os.getcwd(), "OUTCAR"))).is_stopped
                        is False
                    )
                except Exception:
                    self.error_count["brmix"] += 1

            if self.error_count["brmix"] == 0:
                # Valid OUTCAR - simply rerun the job and increment
                # error count for next time
                actions.append({"dict": "INCAR", "action": {"_set": {"ISTART": 1}}})
                self.error_count["brmix"] += 1

            elif self.error_count["brmix"] == 1:
                # Use Kerker mixing w/default values for other parameters
                actions.append({"dict": "INCAR", "action": {"_set": {"IMIX": 1}}})
                self.error_count["brmix"] += 1

            elif (
                self.error_count["brmix"] == 2
                and vi["KPOINTS"].style == Kpoints.supported_modes.Gamma
            ):
                actions.append(
                    {
                        "dict": "KPOINTS",
                        "action": {"_set": {"generation_style": "Monkhorst"}},
                    }
                )
                actions.append({"dict": "INCAR", "action": {"_unset": {"IMIX": 1}}})
                self.error_count["brmix"] += 1

            elif (
                self.error_count["brmix"] in [2, 3]
                and vi["KPOINTS"].style == Kpoints.supported_modes.Monkhorst
            ):
                actions.append(
                    {
                        "dict": "KPOINTS",
                        "action": {"_set": {"generation_style": "Gamma"}},
                    }
                )
                actions.append({"dict": "INCAR", "action": {"_unset": {"IMIX": 1}}})
                self.error_count["brmix"] += 1

                if vi["KPOINTS"].num_kpts < 1:
                    all_kpts_even = all(
                        [bool(n % 2 == 0) for n in vi["KPOINTS"].kpts[0]]
                    )
                    if all_kpts_even:
                        new_kpts = (tuple(n + 1 for n in vi["KPOINTS"].kpts[0]),)
                        actions.append(
                            {
                                "dict": "KPOINTS",
                                "action": {"_set": {"kpoints": new_kpts}},
                            }
                        )

            else:
                actions.append({"dict": "INCAR", "action": {"_set": {"ISYM": 0}}})
                if vi["KPOINTS"] is not None:
                    if vi["KPOINTS"].style == Kpoints.supported_modes.Monkhorst:
                        actions.append(
                            {
                                "dict": "KPOINTS",
                                "action": {"_set": {"generation_style": "Gamma"}},
                            }
                        )

                # Based on VASP forum's recommendation, you should delete the
                # CHGCAR and WAVECAR when dealing with this error.
                if vi["INCAR"].get("ICHARG", 0) < 10:
                    actions.append(
                        {
                            "file": "CHGCAR",
                            "action": {"_file_delete": {"mode": "actual"}},
                        }
                    )
                    actions.append(
                        {
                            "file": "WAVECAR",
                            "action": {"_file_delete": {"mode": "actual"}},
                        }
                    )

        if "zpotrf" in self.errors:
            # Usually caused by short bond distances. If on the first step,
            # volume needs to be increased. Otherwise, it was due to a step
            # being too big and POTIM should be decreased.  If a static run
            # try turning off symmetry.
            try:
                oszicar = Oszicar("OSZICAR")
                nsteps = len(oszicar.ionic_steps)
            except Exception:
                nsteps = 0

            if nsteps >= 1:
                potim = float(vi["INCAR"].get("POTIM", 0.5)) / 2.0
                actions.append(
                    {"dict": "INCAR", "action": {"_set": {"ISYM": 0, "POTIM": potim}}}
                )
            elif vi["INCAR"].get("NSW", 0) == 0 or vi["INCAR"].get("ISIF", 0) in range(
                3
            ):
                actions.append({"dict": "INCAR", "action": {"_set": {"ISYM": 0}}})
            else:
                s = vi["POSCAR"].structure
                s.apply_strain(0.2)
                actions.append(
                    {"dict": "POSCAR", "action": {"_set": {"structure": s.as_dict()}}}
                )

            # Based on VASP forum's recommendation, you should delete the
            # CHGCAR and WAVECAR when dealing with this error.
            if vi["INCAR"].get("ICHARG", 0) < 10:
                actions.append(
                    {"file": "CHGCAR", "action": {"_file_delete": {"mode": "actual"}}}
                )
                actions.append(
                    {"file": "WAVECAR", "action": {"_file_delete": {"mode": "actual"}}}
                )

        if self.errors.intersection(["subspacematrix"]):
            if self.error_count["subspacematrix"] == 0:
                actions.append({"dict": "INCAR", "action": {"_set": {"LREAL": False}}})
            else:
                actions.append(
                    {"dict": "INCAR", "action": {"_set": {"PREC": "Accurate"}}}
                )
            self.error_count["subspacematrix"] += 1

        if self.errors.intersection(["rspher", "real_optlay", "nicht_konv"]):
            s = vi["POSCAR"].structure
            if len(s) < self.natoms_large_cell:
                actions.append({"dict": "INCAR", "action": {"_set": {"LREAL": False}}})
            else:
                # for large supercell, try an in-between option LREAL = True
                # prior to LREAL = False
                if self.error_count["real_optlay"] == 0:
                    # use real space projectors generated by pot
                    actions.append(
                        {"dict": "INCAR", "action": {"_set": {"LREAL": True}}}
                    )
                elif self.error_count["real_optlay"] == 1:
                    actions.append(
                        {"dict": "INCAR", "action": {"_set": {"LREAL": False}}}
                    )
                self.error_count["real_optlay"] += 1

        if self.errors.intersection(["tetirr", "incorrect_shift"]):

            if vi["KPOINTS"] is not None:
                if vi["KPOINTS"].style == Kpoints.supported_modes.Monkhorst:
                    actions.append(
                        {
                            "dict": "KPOINTS",
                            "action": {"_set": {"generation_style": "Gamma"}},
                        }
                    )

        if "rot_matrix" in self.errors:
            if vi["KPOINTS"] is not None:
                if vi["KPOINTS"].style == Kpoints.supported_modes.Monkhorst:
                    actions.append(
                        {
                            "dict": "KPOINTS",
                            "action": {"_set": {"generation_style": "Gamma"}},
                        }
                    )
            else:
                actions.append({"dict": "INCAR", "action": {"_set": {"ISYM": 0}}})

        if "amin" in self.errors:
            actions.append({"dict": "INCAR", "action": {"_set": {"AMIN": "0.01"}}})

        if "triple_product" in self.errors:
            s = vi["POSCAR"].structure
            trans = SupercellTransformation(((1, 0, 0), (0, 0, 1), (0, 1, 0)))
            new_s = trans.apply_transformation(s)
            actions.append(
                {
                    "dict": "POSCAR",
                    "action": {"_set": {"structure": new_s.as_dict()}},
                    "transformation": trans.as_dict(),
                }
            )

        if "pricel" in self.errors:
            actions.append(
                {"dict": "INCAR", "action": {"_set": {"SYMPREC": 1e-8, "ISYM": 0}}}
            )

        if "brions" in self.errors:
            potim = float(vi["INCAR"].get("POTIM", 0.5)) + 0.1
            actions.append({"dict": "INCAR", "action": {"_set": {"POTIM": potim}}})

        if "zbrent" in self.errors:
            actions.append({"dict": "INCAR", "action": {"_set": {"IBRION": 1}}})
            actions.append(
                {"file": "CONTCAR", "action": {"_file_copy": {"dest": "POSCAR"}}}
            )

        if "too_few_bands" in self.errors:
            if "NBANDS" in vi["INCAR"]:
                nbands = int(vi["INCAR"]["NBANDS"])
            else:
                with open("OUTCAR") as f:
                    for line in f:
                        if "NBANDS" in line:
                            try:
                                d = line.split("=")
                                nbands = int(d[-1].strip())
                                break
                            except (IndexError, ValueError):
                                pass
            actions.append(
                {"dict": "INCAR", "action": {"_set": {"NBANDS": int(1.1 * nbands)}}}
            )

        if "pssyevx" in self.errors:
            actions.append({"dict": "INCAR", "action": {"_set": {"ALGO": "Normal"}}})
        if "eddrmm" in self.errors:
            # RMM algorithm is not stable for this calculation
            if vi["INCAR"].get("ALGO", "Normal") in ["Fast", "VeryFast"]:
                actions.append(
                    {"dict": "INCAR", "action": {"_set": {"ALGO": "Normal"}}}
                )
            else:
                potim = float(vi["INCAR"].get("POTIM", 0.5)) / 2.0
                actions.append({"dict": "INCAR", "action": {"_set": {"POTIM": potim}}})
            if vi["INCAR"].get("ICHARG", 0) < 10:
                actions.append(
                    {"file": "CHGCAR", "action": {"_file_delete": {"mode": "actual"}}}
                )
                actions.append(
                    {"file": "WAVECAR", "action": {"_file_delete": {"mode": "actual"}}}
                )

        if "edddav" in self.errors:
            if vi["INCAR"].get("ICHARG", 0) < 10:
                actions.append(
                    {"file": "CHGCAR", "action": {"_file_delete": {"mode": "actual"}}}
                )
            actions.append({"dict": "INCAR", "action": {"_set": {"ALGO": "All"}}})

        if "grad_not_orth" in self.errors:
            if vi["INCAR"].get("ISMEAR", 1) < 0:
                actions.append(
                    {"dict": "INCAR", "action": {"_set": {"ISMEAR": 0, "SIGMA": 0.05}}}
                )

        if "zheev" in self.errors:
            if vi["INCAR"].get("ALGO", "Fast").lower() != "exact":
                actions.append({"dict": "INCAR", "action": {"_set": {"ALGO": "Exact"}}})
        if "elf_kpar" in self.errors:
            actions.append({"dict": "INCAR", "action": {"_set": {"KPAR": 1}}})

        if "rhosyg" in self.errors:
            if vi["INCAR"].get("SYMPREC", 1e-4) == 1e-4:
                actions.append({"dict": "INCAR", "action": {"_set": {"ISYM": 0}}})
            actions.append({"dict": "INCAR", "action": {"_set": {"SYMPREC": 1e-4}}})

        if "posmap" in self.errors:
            actions.append({"dict": "INCAR", "action": {"_set": {"SYMPREC": 1e-6}}})

        if "point_group" in self.errors:
            actions.append({"dict": "INCAR", "action": {"_set": {"ISYM": 0}}})

        if "symprec_noise" in self.errors:
            if (vi["INCAR"].get("ISYM", 2) > 0) and (vi["INCAR"].get("SYMPREC", 1e-5) > 1e-6):
                actions.append({"dict": "INCAR", "action": {"_set": {"SYMPREC": 1e-6}}})
            else:
                actions.append({"dict": "INCAR", "action": {"_set": {"ISYM": 0}}})

        VaspModder(vi=vi).apply_actions(actions)
        return {"errors": list(self.errors), "actions": actions}


class LrfCommutatorHandler(ErrorHandler):
    """
    Corrects LRF_COMMUTATOR errors by setting LPEAD=True if not already set.
    Note that switching LPEAD=T can slightly change results versus the
    default due to numerical evaluation of derivatives.
    """

    is_monitor = True

    error_msgs = {"lrf_comm": ["LRF_COMMUTATOR internal error"]}

    def __init__(self, output_filename="std_err.txt"):
        """
        Initializes the handler with the output file to check.

        Args:
            output_filename (str): This is the file where the stderr for vasp
                is being redirected. The error messages that are checked are
                present in the stderr. Defaults to "std_err.txt", which is the
                default redirect used by :class:`custodian.vasp.jobs.VaspJob`.
        """
        self.output_filename = output_filename
        self.errors = set()
        self.error_count = Counter()

    def check(self):
        self.errors = set()
        with open(self.output_filename, "r") as f:
            for line in f:
                l = line.strip()
                for err, msgs in LrfCommutatorHandler.error_msgs.items():
                    for msg in msgs:
                        if l.find(msg) != -1:
                            self.errors.add(err)
        return len(self.errors) > 0

    def correct(self):
        backup(VASP_BACKUP_FILES | {self.output_filename})
        actions = []
        vi = VaspInput.from_directory(".")

        if "lrf_comm" in self.errors:
            if Outcar(zpath(os.path.join(os.getcwd(), "OUTCAR"))).is_stopped is False:
                if not vi["INCAR"].get("LPEAD"):
                    actions.append(
                        {"dict": "INCAR", "action": {"_set": {"LPEAD": True}}}
                    )

        VaspModder(vi=vi).apply_actions(actions)
        return {"errors": list(self.errors), "actions": actions}


class StdErrHandler(ErrorHandler):
    """
    Master StdErr class that handles a number of common errors
    that occur during VASP runs with error messages only in
    the standard error.
    """

    is_monitor = True

    error_msgs = {
        "kpoints_trans": [
            "internal error in GENERATE_KPOINTS_TRANS: "
            "number of G-vector changed in star"
        ],
        "out_of_memory": ["Allocation would exceed memory limit"],
    }

    def __init__(self, output_filename="std_err.txt"):
        """
        Initializes the handler with the output file to check.

        Args:
            output_filename (str): This is the file where the stderr for vasp
                is being redirected. The error messages that are checked are
                present in the stderr. Defaults to "std_err.txt", which is the
                default redirect used by :class:`custodian.vasp.jobs.VaspJob`.
        """
        self.output_filename = output_filename
        self.errors = set()
        self.error_count = Counter()

    def check(self):
        self.errors = set()
        with open(self.output_filename, "r") as f:
            for line in f:
                l = line.strip()
                for err, msgs in StdErrHandler.error_msgs.items():
                    for msg in msgs:
                        if l.find(msg) != -1:
                            self.errors.add(err)
        return len(self.errors) > 0

    def correct(self):
        backup(VASP_BACKUP_FILES | {self.output_filename})
        actions = []
        vi = VaspInput.from_directory(".")

        if "kpoints_trans" in self.errors:
            if self.error_count["kpoints_trans"] == 0:
                m = reduce(operator.mul, vi["KPOINTS"].kpts[0])
                m = max(int(round(m ** (1 / 3))), 1)
                if vi["KPOINTS"].style.name.lower().startswith("m"):
                    m += m % 2
                actions.append(
                    {"dict": "KPOINTS", "action": {"_set": {"kpoints": [[m] * 3]}}}
                )
                self.error_count["kpoints_trans"] += 1

        if "out_of_memory" in self.errors:
            if vi["INCAR"].get("KPAR", 1) > 1:
                reduced_kpar = max(vi["INCAR"].get("KPAR", 1) // 2, 1)
                actions.append(
                    {"dict": "INCAR", "action": {"_set": {"KPAR": reduced_kpar}}}
                )

        VaspModder(vi=vi).apply_actions(actions)
        return {"errors": list(self.errors), "actions": actions}


class AliasingErrorHandler(ErrorHandler):
    """
    Master VaspErrorHandler class that handles a number of common errors
    that occur during VASP runs.
    """

    is_monitor = True

    error_msgs = {
        "aliasing": ["WARNING: small aliasing (wrap around) errors must be expected"],
        "aliasing_incar": [
            "Your FFT grids (NGX,NGY,NGZ) are not sufficient " "for an accurate"
        ],
    }

    def __init__(self, output_filename="vasp.out"):
        """
        Initializes the handler with the output file to check.

        Args:
            output_filename (str): This is the file where the stdout for vasp
                is being redirected. The error messages that are checked are
                present in the stdout. Defaults to "vasp.out", which is the
                default redirect used by :class:`custodian.vasp.jobs.VaspJob`.
        """
        self.output_filename = output_filename
        self.errors = set()

    def check(self):
        incar = Incar.from_file("INCAR")
        self.errors = set()
        with open(self.output_filename, "r") as f:
            for line in f:
                l = line.strip()
                for err, msgs in AliasingErrorHandler.error_msgs.items():
                    for msg in msgs:
                        if l.find(msg) != -1:
                            # this checks if we want to run a charged
                            # computation (e.g., defects) if yes we don't
                            # want to kill it because there is a change in e-
                            # density (brmix error)
                            if err == "brmix" and "NELECT" in incar:
                                continue
                            self.errors.add(err)
        return len(self.errors) > 0

    def correct(self):
        backup(VASP_BACKUP_FILES | {self.output_filename})
        actions = []
        vi = VaspInput.from_directory(".")

        if "aliasing" in self.errors:
            with open("OUTCAR") as f:
                grid_adjusted = False
                changes_dict = {}
                r = re.compile(".+aliasing errors.*(NG.)\s*to\s*(\d+)")
                for line in f:
                    m = r.match(line)
                    if m:
                        changes_dict[m.group(1)] = int(m.group(2))
                        grid_adjusted = True
                    # Ensure that all NGX, NGY, NGZ have been checked
                    if grid_adjusted and "NGZ" in line:
                        actions.append(
                            {"dict": "INCAR", "action": {"_set": changes_dict}}
                        )
                        if vi["INCAR"].get("ICHARG", 0) < 10:
                            actions.extend(
                                [
                                    {
                                        "file": "CHGCAR",
                                        "action": {"_file_delete": {"mode": "actual"}},
                                    },
                                    {
                                        "file": "WAVECAR",
                                        "action": {"_file_delete": {"mode": "actual"}},
                                    },
                                ]
                            )
                        break

        if "aliasing_incar" in self.errors:
            # vasp seems to give different warnings depending on whether the
            # aliasing error was caused by user supplied inputs
            d = {k: 1 for k in ["NGX", "NGY", "NGZ"] if k in vi["INCAR"].keys()}
            actions.append({"dict": "INCAR", "action": {"_unset": d}})

            if vi["INCAR"].get("ICHARG", 0) < 10:
                actions.extend(
                    [
                        {
                            "file": "CHGCAR",
                            "action": {"_file_delete": {"mode": "actual"}},
                        },
                        {
                            "file": "WAVECAR",
                            "action": {"_file_delete": {"mode": "actual"}},
                        },
                    ]
                )

        VaspModder(vi=vi).apply_actions(actions)
        return {"errors": list(self.errors), "actions": actions}


class DriftErrorHandler(ErrorHandler):
    """
    Corrects for total drift exceeding the force convergence criteria.
    """

    def __init__(self, max_drift=None, to_average=3, enaug_multiply=2):
        """
        Initializes the handler with max drift
        Args:
            max_drift (float): This defines the max drift. Leaving this at the default of None gets the max_drift from
                EDFIFFG
        """

        self.max_drift = max_drift
        self.to_average = int(to_average)
        self.enaug_multiply = enaug_multiply

    def check(self):

        incar = Incar.from_file("INCAR")
        if incar.get("EDIFFG", 0.1) >= 0 or incar.get("NSW", 0) == 0:
            # Only activate when force relaxing and ionic steps
            # NSW check prevents accidental effects when running DFPT
            return False

        if not self.max_drift:
            self.max_drift = incar["EDIFFG"] * -1

        try:
            outcar = Outcar("OUTCAR")
        except Exception:
            # Can't perform check if Outcar not valid
            return False

        if len(outcar.data.get("drift", [])) < self.to_average:
            # Ensure enough steps to get average drift
            return False
        else:
            curr_drift = outcar.data.get("drift", [])[::-1][: self.to_average]
            curr_drift = np.average([np.linalg.norm(d) for d in curr_drift])
            return curr_drift > self.max_drift

    def correct(self):
        backup(VASP_BACKUP_FILES)
        actions = []
        vi = VaspInput.from_directory(".")

        incar = vi["INCAR"]
        outcar = Outcar("OUTCAR")

        # Move CONTCAR to POSCAR
        actions.append(
            {"file": "CONTCAR", "action": {"_file_copy": {"dest": "POSCAR"}}}
        )

        # First try adding ADDGRID
        if not incar.get("ADDGRID", False):
            actions.append({"dict": "INCAR", "action": {"_set": {"ADDGRID": True}}})
        # Otherwise set PREC to High so ENAUG can be used to control Augmentation Grid Size
        elif incar.get("PREC", "Accurate").lower() != "high":
            actions.append({"dict": "INCAR", "action": {"_set": {"PREC": "High"}}})
            actions.append(
                {
                    "dict": "INCAR",
                    "action": {"_set": {"ENAUG": incar.get("ENCUT", 520) * 2}},
                }
            )
        # PREC is already high and ENAUG set so just increase it
        else:
            actions.append(
                {
                    "dict": "INCAR",
                    "action": {
                        "_set": {
                            "ENAUG": int(incar.get("ENAUG", 1040) * self.enaug_multiply)
                        }
                    },
                }
            )

        curr_drift = outcar.data.get("drift", [])[::-1][: self.to_average]
        curr_drift = np.average([np.linalg.norm(d) for d in curr_drift])
        VaspModder(vi=vi).apply_actions(actions)
        return {
            "errors": "Excessive drift {} > {}".format(curr_drift, self.max_drift),
            "actions": actions,
        }


class MeshSymmetryErrorHandler(ErrorHandler):
    """
    Corrects the mesh symmetry error in VASP. This error is sometimes
    non-fatal. So this error handler only checks at the end of the run,
    and if the run has converged, no error is recorded.
    """

    is_monitor = False

    def __init__(self, output_filename="vasp.out", output_vasprun="vasprun.xml"):
        """
        Initializes the handler with the output files to check.

        Args:
            output_filename (str): This is the file where the stdout for vasp
                is being redirected. The error messages that are checked are
                present in the stdout. Defaults to "vasp.out", which is the
                default redirect used by :class:`custodian.vasp.jobs.VaspJob`.
            output_vasprun (str): Filename for the vasprun.xml file. Change
                this only if it is different from the default (unlikely).
        """
        self.output_filename = output_filename
        self.output_vasprun = output_vasprun

    def check(self):
        msg = (
            "Reciprocal lattice and k-lattice belong to different class of" " lattices."
        )

        vi = VaspInput.from_directory(".")
        # disregard this error if KSPACING is set and no KPOINTS file is generated
        if vi["INCAR"].get("KSPACING", False):
            return False

        # According to VASP admins, you can disregard this error
        # if symmetry is off
        # Also disregard if automatic KPOINT generation is used
        if (not vi["INCAR"].get("ISYM", True)) or vi[
            "KPOINTS"
        ].style == Kpoints.supported_modes.Automatic:
            return False

        try:
            v = Vasprun(self.output_vasprun)
            if v.converged:
                return False
        except Exception:
            pass
        with open(self.output_filename, "r") as f:
            for line in f:
                l = line.strip()
                if l.find(msg) != -1:
                    return True
        return False

    def correct(self):
        backup(VASP_BACKUP_FILES | {self.output_filename})
        vi = VaspInput.from_directory(".")
        m = reduce(operator.mul, vi["KPOINTS"].kpts[0])
        m = max(int(round(m ** (1 / 3))), 1)
        if vi["KPOINTS"].style.name.lower().startswith("m"):
            m += m % 2
        actions = [{"dict": "KPOINTS", "action": {"_set": {"kpoints": [[m] * 3]}}}]
        VaspModder(vi=vi).apply_actions(actions)
        return {"errors": ["mesh_symmetry"], "actions": actions}


class UnconvergedErrorHandler(ErrorHandler):
    """
    Check if a run is converged.
    """

    is_monitor = False

    def __init__(self, output_filename="vasprun.xml"):
        """
        Initializes the handler with the output file to check.

        Args:
            output_vasprun (str): Filename for the vasprun.xml file. Change
                this only if it is different from the default (unlikely).
        """
        self.output_filename = output_filename

    def check(self):
        try:
            v = Vasprun(self.output_filename)
            if not v.converged:
                return True
        except Exception:
            pass
        return False

    def correct(self):
        v = Vasprun(self.output_filename)
        actions = []
        if not v.converged_electronic:
            # Ladder from VeryFast to Fast to Fast to All
            # These progressively switches to more stable but more
            # expensive algorithms
            algo = v.incar.get("ALGO", "Normal")
            if algo == "VeryFast":
                actions.append({"dict": "INCAR", "action": {"_set": {"ALGO": "Fast"}}})
            elif algo == "Fast":
                actions.append(
                    {"dict": "INCAR", "action": {"_set": {"ALGO": "Normal"}}}
                )
            elif algo == "Normal":
                actions.append({"dict": "INCAR", "action": {"_set": {"ALGO": "All"}}})
            else:
                # Try mixing as last resort
                new_settings = {
                    "ISTART": 1,
                    "ALGO": "Normal",
                    "NELMDL": -6,
                    "BMIX": 0.001,
                    "AMIX_MAG": 0.8,
                    "BMIX_MAG": 0.001,
                }

                if not all(
                    [v.incar.get(k, "") == val for k, val in new_settings.items()]
                ):
                    actions.append({"dict": "INCAR", "action": {"_set": new_settings}})

        elif not v.converged_ionic:
            # Just continue optimizing and let other handles fix ionic
            # optimizer parameters
            actions.append({"dict": "INCAR", "action": {"_set": {"IBRION": 1}}})
            actions.append(
                {"file": "CONTCAR", "action": {"_file_copy": {"dest": "POSCAR"}}}
            )

        if actions:
            vi = VaspInput.from_directory(".")
            backup(VASP_BACKUP_FILES)
            VaspModder(vi=vi).apply_actions(actions)
            return {"errors": ["Unconverged"], "actions": actions}
        else:
            # Unfixable error. Just return None for actions.
            return {"errors": ["Unconverged"], "actions": None}


class IncorrectSmearingHandler(ErrorHandler):
    """
    Check if a calculation is a metal (zero bandgap) but has been run with
    ISMEAR=-5, which is only appropriate for semiconductors. If this occurs,
    this handler will rerun the calculation using the smearing settings appropriate
    for metals (ISMEAR=-2, SIGMA=0.2).
    """

    is_monitor = False

    def __init__(self, output_filename="vasprun.xml"):
        """
        Initializes the handler with the output file to check.

        Args:
            output_filename (str): Filename for the vasprun.xml file. Change
                this only if it is different from the default (unlikely).
        """
        self.output_filename = output_filename

    def check(self):
        try:
            v = Vasprun(self.output_filename)
            # check whether bandgap is zero and tetrahedron smearing was used
            if v.eigenvalue_band_properties[0] == 0 and v.incar.get("ISMEAR", 1) < 0:
                return True
        except Exception:
            pass
        return False

    def correct(self):
        backup(VASP_BACKUP_FILES | {self.output_filename})
        vi = VaspInput.from_directory(".")

        actions = []
        actions.append({"dict": "INCAR", "action": {"_set": {"ISMEAR": 2}}})
        actions.append({"dict": "INCAR", "action": {"_set": {"SIGMA": 0.2}}})

        VaspModder(vi=vi).apply_actions(actions)
        return {"errors": ["IncorrectSmearing"], "actions": actions}


class ScanMetalHandler(ErrorHandler):
    """
    Check if a SCAN calculation is a metal (zero bandgap) but has been run with
    a KSPACING value appropriate for semiconductors. If this occurs, this handler
    will rerun the calculation using the KSPACING setting appropriate for metals
    (KSPACING=0.22). Note that this handler depends on values set in MPScanRelaxSet.
    """

    is_monitor = False

    def __init__(self, output_filename="vasprun.xml"):
        """
        Initializes the handler with the output file to check.

        Args:
            output_filename (str): Filename for the vasprun.xml file. Change
                this only if it is different from the default (unlikely).
        """
        self.output_filename = output_filename

    def check(self):
        try:
            v = Vasprun(self.output_filename)
            # check whether bandgap is zero and tetrahedron smearing was used
            if v.eigenvalue_band_properties[0] == 0 and v.incar.get("KSPACING", 1) > 0.22:
                return True
        except Exception:
            pass
        return False

    def correct(self):
        backup(VASP_BACKUP_FILES | {self.output_filename})
        vi = VaspInput.from_directory(".")

        _dummy_structure = Structure(
                                    [1, 0, 0, 0, 1, 0, 0, 0, 1],
                                    ["I"],
                                    [[0, 0, 0]],
                                    )
        new_vis = MPScanRelaxSet(_dummy_structure, bandgap=0)

        actions = []
        actions.append({"dict": "INCAR", "action": {"_set": {"KSPACING": new_vis.incar["KSPACING"]}}})

        VaspModder(vi=vi).apply_actions(actions)
        return {"errors": ["ScanMetal"], "actions": actions}


class LargeSigmaHandler(ErrorHandler):
    """
    When ISMEAR > 0 (Gaussian or Methfessel-Paxton), monitor the magnitude of the entropy
    term T*S in the OUTCAR file. If the entropy term is larger than 1 meV/atom, reduce the
    value of SIGMA. See VASP documentation for ISMEAR.
    """

    is_monitor = True

    def __init__(self):
        """
        Initializes the handler with a buffer time.
        """

    def check(self):
        incar = Incar.from_file("INCAR")
        try:
            outcar = Outcar("OUTCAR")
        except Exception:
            # Can't perform check if Outcar not valid
            return False

        if incar.get("ISMEAR", 0) > 0:
            # Read the latest entropy term.
            outcar.read_pattern(
                {"entropy": r"entropy T\*S.*= *(\D\d*\.\d*)"},
                postprocess=float,
                reverse=True,
                terminate_on_match=True
            )
            n_atoms = Structure.from_file("POSCAR").num_sites
            if outcar.data.get("entropy", []):
                entropy_per_atom = abs(np.max(outcar.data.get("entropy")))/n_atoms

                # if more than 1 meV/atom, reduce sigma
                if entropy_per_atom > 0.001:
                    return True

        return False

    def correct(self):
        backup(VASP_BACKUP_FILES)
        actions = []
        vi = VaspInput.from_directory(".")

        # Reduce SIGMA
        actions.append(
                {
                    "dict": "INCAR",
                    "action": {
                        "_set": {"SIGMA": vi["INCAR"].get("SIGMA", 0.2) - 0.04}
                    },
                }
            )

        VaspModder(vi=vi).apply_actions(actions)
        return {"errors": ["LargeSigma"], "actions": actions}


@deprecated(
    message="This handler is no longer supported and its use is no "
    "longer recommended. It will be removed in v2020.x."
)
class MaxForceErrorHandler(ErrorHandler):
    """
    Checks that the desired force convergence has been achieved. Otherwise
    restarts the run with smaller EDIFF. (This is necessary since energy
    and force convergence criteria cannot be set simultaneously)
    """

    is_monitor = False

    def __init__(self, output_filename="vasprun.xml", max_force_threshold=0.25):
        """
        Args:
            input_filename (str): name of the vasp INCAR file
            output_filename (str): name to look for the vasprun
            max_force_threshold (float): Threshold for max force for
                restarting the run. (typically should be set to the value
                that the creator looks for)
        """
        self.output_filename = output_filename
        self.max_force_threshold = max_force_threshold

    def check(self):
        try:
            v = Vasprun(self.output_filename)
            forces = np.array(v.ionic_steps[-1]["forces"])
            sdyn = v.final_structure.site_properties.get("selective_dynamics")
            if sdyn:
                forces[np.logical_not(sdyn)] = 0
            max_force = max(np.linalg.norm(forces, axis=1))
            if max_force > self.max_force_threshold and v.converged is True:
                return True
        except Exception:
            pass
        return False

    def correct(self):
        backup(VASP_BACKUP_FILES | {self.output_filename})
        vi = VaspInput.from_directory(".")
        ediff = float(vi["INCAR"].get("EDIFF", 1e-4))
        ediffg = float(vi["INCAR"].get("EDIFFG", ediff * 10))
        actions = [
            {"file": "CONTCAR", "action": {"_file_copy": {"dest": "POSCAR"}}},
            {"dict": "INCAR", "action": {"_set": {"EDIFFG": ediffg * 0.5}}},
        ]
        VaspModder(vi=vi).apply_actions(actions)

        return {"errors": ["MaxForce"], "actions": actions}


class PotimErrorHandler(ErrorHandler):
    """
    Check if a run has excessively large positive energy changes.
    This is typically caused by too large a POTIM. Runs typically
    end up crashing with some other error (e.g. BRMIX) as the geometry
    gets progressively worse.
    """

    is_monitor = True

    def __init__(
        self, input_filename="POSCAR", output_filename="OSZICAR", dE_threshold=1
    ):
        """
        Initializes the handler with the input and output files to check.

        Args:
            input_filename (str): This is the POSCAR file that the run
                started from. Defaults to "POSCAR". Change
                this only if it is different from the default (unlikely).
            output_filename (str): This is the OSZICAR file. Change
                this only if it is different from the default (unlikely).
            dE_threshold (float): The threshold energy change. Defaults to 1eV.
        """
        self.input_filename = input_filename
        self.output_filename = output_filename
        self.dE_threshold = dE_threshold

    def check(self):
        try:
            oszicar = Oszicar(self.output_filename)
            n = len(Poscar.from_file(self.input_filename).structure)
            max_dE = max([s["dE"] for s in oszicar.ionic_steps[1:]]) / n
            if max_dE > self.dE_threshold:
                return True
        except Exception:
            return False

    def correct(self):
        backup(VASP_BACKUP_FILES)
        vi = VaspInput.from_directory(".")
        potim = float(vi["INCAR"].get("POTIM", 0.5))
        ibrion = int(vi["INCAR"].get("IBRION", 0))
        if potim < 0.2 and ibrion != 3:
            actions = [
                {"dict": "INCAR", "action": {"_set": {"IBRION": 3, "SMASS": 0.75}}}
            ]
        elif potim < 0.1:
            actions = [{"dict": "INCAR", "action": {"_set": {"SYMPREC": 1e-8}}}]
        else:
            actions = [{"dict": "INCAR", "action": {"_set": {"POTIM": potim * 0.5}}}]

        VaspModder(vi=vi).apply_actions(actions)
        return {"errors": ["POTIM"], "actions": actions}


class FrozenJobErrorHandler(ErrorHandler):
    """
    Detects an error when the output file has not been updated
    in timeout seconds. Changes ALGO to Normal from Fast
    """

    is_monitor = True

    def __init__(self, output_filename="vasp.out", timeout=21600):
        """
        Initializes the handler with the output file to check.

        Args:
            output_filename (str): This is the file where the stdout for vasp
                is being redirected. The error messages that are checked are
                present in the stdout. Defaults to "vasp.out", which is the
                default redirect used by :class:`custodian.vasp.jobs.VaspJob`.
            timeout (int): The time in seconds between checks where if there
                is no activity on the output file, the run is considered
                frozen. Defaults to 3600 seconds, i.e., 1 hour.
        """
        self.output_filename = output_filename
        self.timeout = timeout

    def check(self):
        st = os.stat(self.output_filename)
        if time.time() - st.st_mtime > self.timeout:
            return True

    def correct(self):
        backup(VASP_BACKUP_FILES | {self.output_filename})

        vi = VaspInput.from_directory(".")
        actions = []
        if vi["INCAR"].get("ALGO", "Normal") == "Fast":
            actions.append({"dict": "INCAR", "action": {"_set": {"ALGO": "Normal"}}})
        else:
            actions.append({"dict": "INCAR", "action": {"_set": {"SYMPREC": 1e-8}}})

        VaspModder(vi=vi).apply_actions(actions)

        return {"errors": ["Frozen job"], "actions": actions}


class NonConvergingErrorHandler(ErrorHandler):
    """
    Check if a run is hitting the maximum number of electronic steps at the
    last nionic_steps ionic steps (default=10). If so, change ALGO from Fast to
    Normal or kill the job.
    """

    is_monitor = True

    def __init__(self, output_filename="OSZICAR", nionic_steps=10):
        """
        Initializes the handler with the output file to check.

        Args:
            output_filename (str): This is the OSZICAR file. Change
                this only if it is different from the default (unlikely).
            nionic_steps (int): The threshold number of ionic steps that
                needs to hit the maximum number of electronic steps for the
                run to be considered non-converging.
        """
        self.output_filename = output_filename
        self.nionic_steps = nionic_steps

    def check(self):
        vi = VaspInput.from_directory(".")
        nelm = vi["INCAR"].get("NELM", 60)
        try:
            oszicar = Oszicar(self.output_filename)
            esteps = oszicar.electronic_steps
            if len(esteps) > self.nionic_steps:
                return all(
                    [len(e) == nelm for e in esteps[-(self.nionic_steps + 1): -1]]
                )
        except Exception:
            pass
        return False

    def correct(self):
        vi = VaspInput.from_directory(".")
        algo = vi["INCAR"].get("ALGO", "Normal")
        amix = vi["INCAR"].get("AMIX", 0.4)
        bmix = vi["INCAR"].get("BMIX", 1.0)
        amin = vi["INCAR"].get("AMIN", 0.1)
        actions = []
        # Ladder from VeryFast to Fast to Fast to All
        # These progressively switches to more stable but more
        # expensive algorithms
        if algo == "VeryFast":
            actions.append({"dict": "INCAR", "action": {"_set": {"ALGO": "Fast"}}})
        elif algo == "Fast":
            actions.append({"dict": "INCAR", "action": {"_set": {"ALGO": "Normal"}}})
        elif algo == "Normal":
            actions.append({"dict": "INCAR", "action": {"_set": {"ALGO": "All"}}})
        elif amix > 0.1 and bmix > 0.01:
            # Try linear mixing
            actions.append(
                {
                    "dict": "INCAR",
                    "action": {"_set": {"AMIX": 0.1, "BMIX": 0.01, "ICHARG": 2}},
                }
            )
        elif bmix < 3.0 and amin > 0.01:
            # Try increasing bmix
            actions.append(
                {
                    "dict": "INCAR",
                    "action": {"_set": {"AMIN": 0.01, "BMIX": 3.0, "ICHARG": 2}},
                }
            )

        if actions:
            backup(VASP_BACKUP_FILES)
            VaspModder(vi=vi).apply_actions(actions)
            return {"errors": ["Non-converging job"], "actions": actions}
        # Unfixable error. Just return None for actions.
        else:
            return {"errors": ["Non-converging job"], "actions": None}

    @classmethod
    def from_dict(cls, d):
        """
        Custom from_dict method to preserve backwards compatibility with
        older versions of Custodian.
        """
        if "change_algo" in d:
            del d["change_algo"]
        return cls(
            output_filename=d.get("output_filename", "OSZICAR"),
            nionic_steps=d.get("nionic_steps", 10),
        )


class WalltimeHandler(ErrorHandler):
    """
    Check if a run is nearing the walltime. If so, write a STOPCAR with
    LSTOP or LABORT = .True.. You can specify the walltime either in the init (
    which is unfortunately necessary for SGE and SLURM systems. If you happen
    to be running on a PBS system and the PBS_WALLTIME variable is in the run
    environment, the wall time will be automatically determined if not set.
    """

    is_monitor = True

    # The WalltimeHandler should not terminate as we want VASP to terminate
    # itself naturally with the STOPCAR.
    is_terminating = False

    # This handler will be unrecoverable, but custodian shouldn't raise an
    # error
    raises_runtime_error = False

    def __init__(self, wall_time=None, buffer_time=300, electronic_step_stop=False):
        """
        Initializes the handler with a buffer time.

        Args:
            wall_time (int): Total walltime in seconds. If this is None and
                the job is running on a PBS system, the handler will attempt to
                determine the walltime from the PBS_WALLTIME environment
                variable. If the wall time cannot be determined or is not
                set, this handler will have no effect.
            buffer_time (int): The min amount of buffer time in secs at the
                end that the STOPCAR will be written. The STOPCAR is written
                when the time remaining is < the higher of 3 x the average
                time for each ionic step and the buffer time. Defaults to
                300 secs, which is the default polling time of Custodian.
                This is typically sufficient for the current ionic step to
                complete. But if other operations are being performed after
                the run has stopped, the buffer time may need to be increased
                accordingly.
            electronic_step_stop (bool): Whether to check for electronic steps
                instead of ionic steps (e.g. for static runs on large systems or
                static HSE runs, ...). Be careful that results such as density
                or wavefunctions might not be converged at the electronic level.
                Should be used with LWAVE = .True. to be useful. If this is
                True, the STOPCAR is written with LABORT = .TRUE. instead of
                LSTOP = .TRUE.
        """
        if wall_time is not None:
            self.wall_time = wall_time
        elif "PBS_WALLTIME" in os.environ:
            self.wall_time = int(os.environ["PBS_WALLTIME"])
        elif "SBATCH_TIMELIMIT" in os.environ:
            self.wall_time = int(os.environ["SBATCH_TIMELIMIT"])
        else:
            self.wall_time = None
        self.buffer_time = buffer_time
        # Sets CUSTODIAN_WALLTIME_START as the start time to use for
        # future jobs in the same batch environment.  Can also be
        # set manually be the user in the batch environment.
        if "CUSTODIAN_WALLTIME_START" in os.environ:
            self.start_time = datetime.datetime.strptime(
                os.environ["CUSTODIAN_WALLTIME_START"], "%a %b %d %H:%M:%S %Z %Y"
            )
        else:
            self.start_time = datetime.datetime.now()
            os.environ["CUSTODIAN_WALLTIME_START"] = datetime.datetime.strftime(
                self.start_time, "%a %b %d %H:%M:%S UTC %Y"
            )

        self.electronic_step_stop = electronic_step_stop
        self.electronic_steps_timings = [0]
        self.prev_check_time = self.start_time

    def check(self):
        if self.wall_time:
            run_time = datetime.datetime.now() - self.start_time
            total_secs = run_time.total_seconds()
            outcar = Outcar("OUTCAR")
            if not self.electronic_step_stop:
                # Determine max time per ionic step.
                outcar.read_pattern(
                    {"timings": "LOOP\+.+real time(.+)"}, postprocess=float
                )
                time_per_step = (
                    np.max(outcar.data.get("timings"))
                    if outcar.data.get("timings", [])
                    else 0
                )
            else:
                # Determine max time per electronic step.
                outcar.read_pattern(
                    {"timings": "LOOP:.+real time(.+)"}, postprocess=float
                )
                time_per_step = (
                    np.max(outcar.data.get("timings"))
                    if outcar.data.get("timings", [])
                    else 0
                )

            # If the remaining time is less than average time for 3
            # steps or buffer_time.
            time_left = self.wall_time - total_secs
            if time_left < max(time_per_step * 3, self.buffer_time):
                return True

        return False

    def correct(self):

        content = (
            "LSTOP = .TRUE." if not self.electronic_step_stop else "LABORT = .TRUE."
        )
        # Write STOPCAR
        actions = [
            {"file": "STOPCAR", "action": {"_file_create": {"content": content}}}
        ]

        m = Modder(actions=[FileActions])
        for a in actions:
            m.modify(a["action"], a["file"])
        return {"errors": ["Walltime reached"], "actions": None}


@deprecated(replacement=WalltimeHandler)
class PBSWalltimeHandler(WalltimeHandler):
    def __init__(self, buffer_time=300):
        super(PBSWalltimeHandler, self).__init__(None, buffer_time=buffer_time)


class CheckpointHandler(ErrorHandler):
    """
    This is not an error handler per se, but rather a checkpointer. What this
    does is that every X seconds, a STOPCAR and CHKPT will be written. This
    forces VASP to stop at the end of the next ionic step. The files are then
    copied into a subdir, and then the job is restarted. To use this proper,
    max_errors in Custodian must be set to a very high value, and you
    probably wouldn't want to use any standard VASP error handlers. The
    checkpoint will be stored in subdirs chk_#. This should be used in
    combiantion with the StoppedRunHandler.
    """

    is_monitor = True

    # The CheckpointHandler should not terminate as we want VASP to terminate
    # itself naturally with the STOPCAR.
    is_terminating = False

    def __init__(self, interval=3600):
        """
        Initializes the handler with an interval.

        Args:
            interval (int): Interval at which to checkpoint in seconds.
            Defaults to 3600 (1 hr).
        """
        self.interval = interval
        self.start_time = datetime.datetime.now()
        self.chk_counter = 0

    def check(self):
        run_time = datetime.datetime.now() - self.start_time
        total_secs = run_time.seconds + run_time.days * 3600 * 24
        if total_secs > self.interval:
            return True
        return False

    def correct(self):
        content = "LSTOP = .TRUE."
        chkpt_content = 'Index: %d\nTime: "%s"' % (
            self.chk_counter,
            datetime.datetime.now(),
        )
        self.chk_counter += 1

        # Write STOPCAR
        actions = [
            {"file": "STOPCAR", "action": {"_file_create": {"content": content}}},
            {
                "file": "chkpt.yaml",
                "action": {"_file_create": {"content": chkpt_content}},
            },
        ]

        m = Modder(actions=[FileActions])
        for a in actions:
            m.modify(a["action"], a["file"])

        # Reset the clock.
        self.start_time = datetime.datetime.now()

        return {"errors": ["Checkpoint reached"], "actions": actions}

    def __str__(self):
        return "CheckpointHandler with interval %d" % self.interval


class StoppedRunHandler(ErrorHandler):
    """
    This is not an error handler per se, but rather a checkpointer. What this
    does is that every X seconds, a STOPCAR will be written. This forces VASP to
    stop at the end of the next ionic step. The files are then copied into a
    subdir, and then the job is restarted. To use this proper, max_errors in
    Custodian must be set to a very high value, and you probably wouldn't
    want to use any standard VASP error handlers. The checkpoint will be
    stored in subdirs chk_#. This should be used in combination with the
    StoppedRunHandler.
    """

    is_monitor = False

    # The CheckpointHandler should not terminate as we want VASP to terminate
    # itself naturally with the STOPCAR.
    is_terminating = False

    def __init__(self):
        pass

    def check(self):
        return os.path.exists("chkpt.yaml")

    def correct(self):
        d = loadfn("chkpt.yaml")
        i = d["Index"]
        name = shutil.make_archive(
            os.path.join(os.getcwd(), "vasp.chk.%d" % i), "gztar"
        )

        actions = [{"file": "CONTCAR", "action": {"_file_copy": {"dest": "POSCAR"}}}]

        m = Modder(actions=[FileActions])
        for a in actions:
            m.modify(a["action"], a["file"])

        actions.append({"Checkpoint": name})

        return {"errors": ["Stopped run."], "actions": actions}


class PositiveEnergyErrorHandler(ErrorHandler):
    """
    Check if a run has positive absolute energy.
    If so, change ALGO from Fast to Normal or kill the job.
    """

    is_monitor = True

    def __init__(self, output_filename="OSZICAR"):
        """
        Initializes the handler with the output file to check.

        Args:
            output_filename (str): This is the OSZICAR file. Change
                this only if it is different from the default (unlikely).
        """
        self.output_filename = output_filename

    def check(self):
        try:
            oszicar = Oszicar(self.output_filename)
            if oszicar.final_energy > 0:
                return True
        except Exception:
            pass
        return False

    def correct(self):
        # change ALGO = Fast to Normal if ALGO is !Normal
        vi = VaspInput.from_directory(".")
        algo = vi["INCAR"].get("ALGO", "Normal")
        if algo.lower() not in ["normal", "n"]:
            backup(VASP_BACKUP_FILES)
            actions = [{"dict": "INCAR", "action": {"_set": {"ALGO": "Normal"}}}]
            VaspModder(vi=vi).apply_actions(actions)
            return {"errors": ["Positive energy"], "actions": actions}
        elif algo == "Normal":
            potim = float(vi["INCAR"].get("POTIM", 0.5)) / 2.0
            actions = [{"dict": "INCAR", "action": {"_set": {"POTIM": potim}}}]
            VaspModder(vi=vi).apply_actions(actions)
            return {"errors": ["Positive energy"], "actions": actions}
        # Unfixable error. Just return None for actions.
        else:
            return {"errors": ["Positive energy"], "actions": None}<|MERGE_RESOLUTION|>--- conflicted
+++ resolved
@@ -103,12 +103,8 @@
         "elf_ncl": ["WARNING: ELF not implemented for non collinear case"],
         "rhosyg": ["RHOSYG"],
         "posmap": ["POSMAP internal error: symmetry equivalent atom not found"],
-<<<<<<< HEAD
-        "point_group": ["Error: point group operation missing"],
+        "point_group": ["group operation missing"],
         "symprec_noise": ["determination of the symmetry of your systems shows a strong"]
-=======
-        "point_group": ["group operation missing"],
->>>>>>> 8202563a
     }
 
     def __init__(
